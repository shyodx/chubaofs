--- conflicted
+++ resolved
@@ -205,10 +205,7 @@
 		FileCount:            len(files),
 		Replicas:             partition.Replicas(),
 		TinyDeleteRecordSize: tinyDeleteRecordSize,
-<<<<<<< HEAD
 		RaftStatus:           raftSt,
-=======
->>>>>>> 05cfb0be
 	}
 
 	if partition.isNormalType() {
