--- conflicted
+++ resolved
@@ -1,4 +1,4 @@
-// Copyright 2018 The CFS Authors.
+// Copyright 2018 The Container File System Authors.
 //
 // Licensed under the Apache License, Version 2.0 (the "License");
 // you may not use this file except in compliance with the License.
@@ -107,22 +107,12 @@
 	storeC          chan uint64
 	stopC           chan bool
 
-<<<<<<< HEAD
 	runtimeMetrics          *DataPartitionMetrics
-	updateReplicationTime   int64
-	isFirstFixTinyExtents   bool
+	updateReplicationTime   int64 // TODO what is updateReplicationTime? timestamp?
+	isFirstFixTinyExtents   bool // TODO what is isFirstFixTinyExtents?
 	snapshot                []*proto.File
-	snapshotLock            sync.RWMutex
-	updatePartitionSizeTime int64
-=======
-	runtimeMetrics                *DataPartitionMetrics
-	updateReplicationTime         int64 // TODO what is updateReplicationTime? timestamp?
-	isFirstFixTinyExtents         bool // TODO what is isFirstFixTinyExtents?
-	snapshot                      []*proto.File
-	snapshotLock                  sync.RWMutex // TODO should we call it snapshotMutex? or ssMutex?
-	loadExtentHeaderStatus        int          // TODO what is loadExtentHeaderStatus?
-	intervalToUpdatePartitionSize int64        // TODO what is intervalToUpdatePartitionSize? timestamp?
->>>>>>> 94ca6a64
+	snapshotLock            sync.RWMutex // TODO should we call it snapshotMutex? or ssMutex?
+	intervalToUpdatePartitionSize int64
 }
 
 func CreateDataPartition(dpCfg *dataPartitionCfg, disk *Disk) (dp *DataPartition, err error) {
@@ -173,12 +163,7 @@
 	if dp, err = newDataPartition(dpCfg, disk); err != nil {
 		return
 	}
-<<<<<<< HEAD
-=======
-
-	// TODO why it is forced?
-	go dp.ForceLoadHeader()
->>>>>>> 94ca6a64
+
 	if dpCfg.RandomWrite {
 		if err = dp.LoadApplyIndex(); err != nil {
 			log.LogErrorf("action[loadApplyIndex] %v", err)
@@ -197,14 +182,13 @@
 	partitionID := dpCfg.PartitionID
 	dataPath := path.Join(disk.Path, fmt.Sprintf(DataPartitionPrefix+"_%v_%v", partitionID, dpCfg.PartitionSize))
 	partition := &DataPartition{
-<<<<<<< HEAD
 		volumeID:        dpCfg.VolName,
 		clusterID:       dpCfg.ClusterID,
 		partitionID:     partitionID,
 		disk:            disk,
 		path:            dataPath,
 		partitionSize:   dpCfg.PartitionSize,
-		replicaHosts:    make([]string, 0),
+		replicas:    make([]string, 0),
 		stopC:           make(chan bool, 0),
 		repairC:         make(chan uint64, 0),
 		storeC:          make(chan uint64, 128),
@@ -212,22 +196,6 @@
 		partitionStatus: proto.ReadWrite,
 		runtimeMetrics:  NewDataPartitionMetrics(),
 		config:          dpCfg,
-=======
-		volumeID:               dpCfg.VolName,
-		clusterID:              dpCfg.ClusterID,
-		partitionID:            partitionID,
-		disk:                   disk,
-		path:                   dataPath,
-		partitionSize:          dpCfg.PartitionSize,
-		replicas:               make([]string, 0),
-		stopC:                  make(chan bool, 0),
-		repairC:                make(chan uint64, 0),
-		storeC:                 make(chan uint64, 128),
-		partitionStatus:        proto.ReadWrite,
-		runtimeMetrics:         NewDataPartitionMetrics(),
-		config:                 dpCfg,
-		loadExtentHeaderStatus: StartLoadingExtentHeader,
->>>>>>> 94ca6a64
 	}
 	partition.extentStore, err = storage.NewExtentStore(partition.path, dpCfg.PartitionID, dpCfg.PartitionSize)
 	if err != nil {
@@ -247,15 +215,10 @@
 	return dp.partitionID
 }
 
-// TODO is this necessary?
 func (dp *DataPartition) GetExtentCount() int {
-<<<<<<< HEAD
 	dp.snapshotLock.RLock()
 	defer dp.snapshotLock.RUnlock()
 	return len(dp.snapshot)
-=======
-	return dp.extentStore.ExtentCount()
->>>>>>> 94ca6a64
 }
 
 // TODO is this necessary?
@@ -287,20 +250,7 @@
 	return dp.replicas
 }
 
-<<<<<<< HEAD
 func (dp *DataPartition) ReloadSnapshot() {
-=======
-// TODO is it necessary?
-func (dp *DataPartition) LoadExtentHeaderStatus() int {
-	return dp.loadExtentHeaderStatus
-}
-
-// ReloadSnapshot reloads the snapshot.
-func (dp *DataPartition) ReloadSnapshot() {
-	if dp.loadExtentHeaderStatus != FinishLoadingExtentHeader {
-		return
-	}
->>>>>>> 94ca6a64
 	files, err := dp.extentStore.SnapShot()
 	if err != nil {
 		return
@@ -367,19 +317,9 @@
 	}
 }
 
-<<<<<<< HEAD
-func (dp *DataPartition) StoreMeta() (err error) {
-	// Store meta information into meta file.
-=======
-// TODO why not call it LoadExtentHeader?
-func (dp *DataPartition) ForceLoadHeader() {
-	dp.extentStore.BackEndLoadExtent()
-	dp.loadExtentHeaderStatus = FinishLoadingExtentHeader
-}
 
 // PersistMetadata persists the file metadata on the disk.
 func (dp *DataPartition) PersistMetadata() (err error) {
->>>>>>> 94ca6a64
 	var (
 		metaFile *os.File
 		metaData []byte
@@ -617,22 +557,7 @@
 	response.PartitionId = uint64(dp.partitionID)
 	response.PartitionStatus = dp.partitionStatus
 	response.Used = uint64(dp.Used())
-<<<<<<< HEAD
-	response.PartitionSnapshot = dp.GetSnapShot()
-
-=======
-	var err error
-	if dp.loadExtentHeaderStatus != FinishLoadingExtentHeader {
-		response.PartitionSnapshot = make([]*proto.File, 0)
-	} else {
-		response.PartitionSnapshot = dp.SnapShot()
-	}
-	if err != nil {
-		response.Status = proto.TaskFailed
-		response.Result = err.Error()
-		return
-	}
->>>>>>> 94ca6a64
+	response.PartitionSnapshot = dp.SnapShot()
 	return
 }
 
