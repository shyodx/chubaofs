// Copyright 2018 The Chubao Authors.
//
// Licensed under the Apache License, Version 2.0 (the "License");
// you may not use this file except in compliance with the License.
// You may obtain a copy of the License at
//
//     http://www.apache.org/licenses/LICENSE-2.0
//
// Unless required by applicable law or agreed to in writing, software
// distributed under the License is distributed on an "AS IS" BASIS,
// WITHOUT WARRANTIES OR CONDITIONS OF ANY KIND, either express or
// implied. See the License for the specific language governing
// permissions and limitations under the License.

package datanode

import (
	"fmt"
	"net"
	"net/http"
	"regexp"
	"runtime"
	"strconv"
	"strings"
	"sync"
	"sync/atomic"
	"time"

	"errors"
	"os"
	"syscall"

	"github.com/chubaofs/chubaofs/proto"
	"github.com/chubaofs/chubaofs/raftstore"
	"github.com/chubaofs/chubaofs/repl"
	masterSDK "github.com/chubaofs/chubaofs/sdk/master"
	"github.com/chubaofs/chubaofs/util"
	"github.com/chubaofs/chubaofs/util/config"
	"github.com/chubaofs/chubaofs/util/exporter"
	"github.com/chubaofs/chubaofs/util/log"
)

var (
	ErrIncorrectStoreType       = errors.New("Incorrect store type")
	ErrNoSpaceToCreatePartition = errors.New("No disk space to create a data partition")
	ErrNewSpaceManagerFailed    = errors.New("Creater new space manager failed")

	LocalIP ,serverPort     string
	gConnPool    = util.NewConnectPool()
	MasterClient = masterSDK.NewMasterClient(nil, false)
)

const (
	DefaultCellName         = "cfs_cell1"
	DefaultRaftDir          = "raft"
	DefaultRaftLogsToRetain = 10 // Count of raft logs per data partition
	DefaultDiskMaxErr       = 1
	DefaultDiskRetainMin    = 5 * util.GB  // GB
	DefaultDiskRetainMax    = 30 * util.GB // GB
)

const (
	ModuleName = "dataNode"
)

const (
	ConfigKeyLocalIP       = "localIP"       // string
	ConfigKeyPort          = "port"          // int
	ConfigKeyMasterAddr    = "masterAddr"    // array
	ConfigKeyCell          = "cell"          // string
	ConfigKeyDisks         = "disks"         // array
	ConfigKeyRaftDir       = "raftDir"       // string
	ConfigKeyRaftHeartbeat = "raftHeartbeat" // string
	ConfigKeyRaftReplica   = "raftReplica"   // string
)

// DataNode defines the structure of a data node.
type DataNode struct {
	space           *SpaceManager
	port            string
	cellName        string
	clusterID       string
	localIP         string
	localServerAddr string
	nodeID          uint64
	raftDir         string
	raftHeartbeat   string
	raftReplica     string
	raftStore       raftstore.RaftStore

	tcpListener net.Listener
	stopC       chan bool
	state       uint32
	wg          sync.WaitGroup
}

func NewServer() *DataNode {
	return &DataNode{}
}

func (s *DataNode) Start(cfg *config.Config) (err error) {
	runtime.GOMAXPROCS(runtime.NumCPU())
	if atomic.CompareAndSwapUint32(&s.state, Standby, Start) {
		defer func() {
			if err != nil {
				atomic.StoreUint32(&s.state, Standby)
			} else {
				atomic.StoreUint32(&s.state, Running)
			}
		}()
		if err = s.onStart(cfg); err != nil {
			return
		}
		s.wg.Add(1)
	}
	return
}

// Shutdown shuts down the current data node.
func (s *DataNode) Shutdown() {
	if atomic.CompareAndSwapUint32(&s.state, Running, Shutdown) {
		s.onShutdown()
		s.wg.Done()
		atomic.StoreUint32(&s.state, Stopped)
	}
}

// Sync keeps data node in sync.
func (s *DataNode) Sync() {
	if atomic.LoadUint32(&s.state) == Running {
		s.wg.Wait()
	}
}

// Workflow of starting up a data node.
func (s *DataNode) onStart(cfg *config.Config) (err error) {
	s.stopC = make(chan bool, 0)

	// parse the config file
	if err = s.parseConfig(cfg); err != nil {
		return
	}

	exporter.Init(ModuleName, cfg)
	s.register(cfg)

	// start the raft server
	if err = s.startRaftServer(cfg); err != nil {
		return
	}

	// create space manager (disk, partition, etc.)
	if err = s.startSpaceManager(cfg); err != nil {
		return
	}

	// check local partition compare with master ,if lack,then not start
	if err = s.checkLocalPartitionMatchWithMaster(); err != nil {
		fmt.Println(err)
		exporter.Warning(err.Error())
		return
	}

	// start tcp listening
	if err = s.startTCPService(); err != nil {
		return
	}
	go s.registerHandler()

	return
}

func (s *DataNode) onShutdown() {
	close(s.stopC)
	s.stopTCPService()
	s.stopRaftServer()
	return
}

func (s *DataNode) parseConfig(cfg *config.Config) (err error) {
	var (
		port       string
		regexpPort *regexp.Regexp
	)
	LocalIP = cfg.GetString(ConfigKeyLocalIP)
	port = cfg.GetString(proto.ListenPort)
	serverPort=port
	if regexpPort, err = regexp.Compile("^(\\d)+$"); err != nil {
		return fmt.Errorf("Err:no port")
	}
	if !regexpPort.MatchString(port) {
		return fmt.Errorf("Err:port must string")
	}
	s.port = port
<<<<<<< HEAD
	masters := cfg.GetStringSlice(ConfigKeyMasterAddr)
	if len(masters) == 0 {
		return fmt.Errorf("invliad config %s", ConfigKeyMasterAddr)
	}
	for _, master := range masters {
		MasterClient.AddNode(master)
=======
	if len(cfg.GetArray(proto.MasterAddr)) == 0 {
		return fmt.Errorf("Err:masterAddr unavalid")
	}
	for _, ip := range cfg.GetArray(proto.MasterAddr) {
		MasterClient.AddNode(ip.(string))
>>>>>>> 4c72064c
	}
	s.cellName = cfg.GetString(ConfigKeyCell)
	if s.cellName == "" {
		s.cellName = DefaultCellName
	}
	log.LogDebugf("action[parseConfig] load masterAddrs(%v).", MasterClient.Nodes())
	log.LogDebugf("action[parseConfig] load port(%v).", s.port)
	log.LogDebugf("action[parseConfig] load cellName(%v).", s.cellName)
	return
}

func (s *DataNode) startSpaceManager(cfg *config.Config) (err error) {
	s.space = NewSpaceManager(s.cellName)
	if err != nil || len(strings.TrimSpace(s.port)) == 0 {
		err = ErrNewSpaceManagerFailed
		return
	}

	s.space.SetRaftStore(s.raftStore)
	s.space.SetNodeID(s.nodeID)
	s.space.SetClusterID(s.clusterID)

	var wg sync.WaitGroup
	for _, d := range cfg.GetSlice(ConfigKeyDisks) {
		log.LogDebugf("action[startSpaceManager] load disk raw config(%v).", d)

		// format "PATH:RESET_SIZE
		arr := strings.Split(d.(string), ":")
		if len(arr) != 2 {
			return errors.New("Invalid disk configuration. Example: PATH:RESERVE_SIZE")
		}
		path := arr[0]
		fileInfo, err := os.Stat(path)
		if err != nil {
			return errors.New(fmt.Sprintf("Stat disk path error: %s", err.Error()))
		}
		if !fileInfo.IsDir() {
			return errors.New("Disk path is not dir")
		}
		reservedSpace, err := strconv.ParseUint(arr[1], 10, 64)
		if err != nil {
			return errors.New(fmt.Sprintf("Invalid disk reserved space. Error: %s", err.Error()))
		}

		if reservedSpace < DefaultDiskRetainMin {
			reservedSpace = DefaultDiskRetainMin
		}

		wg.Add(1)
		go func(wg *sync.WaitGroup, path string, reservedSpace uint64) {
			defer wg.Done()
			s.space.LoadDisk(path, reservedSpace, DefaultDiskMaxErr)
		}(&wg, path, reservedSpace)
	}
	wg.Wait()
	return nil
}

// registers the data node on the master to report the information such as IsIPV4 address.
// The startup of a data node will be blocked until the registration succeeds.
func (s *DataNode) register(cfg *config.Config) {
	var (
		err error
	)

	timer := time.NewTimer(0)

	// get the IsIPV4 address, cluster ID and node ID from the master
	for {
		select {
		case <-timer.C:
			var ci *proto.ClusterInfo
			if ci, err = MasterClient.AdminAPI().GetClusterInfo(); err != nil {
				log.LogErrorf("action[registerToMaster] cannot get ip from master(%v) err(%v).",
					MasterClient.Leader(), err)
				timer.Reset(2 * time.Second)
				continue
			}
			masterAddr := MasterClient.Leader()
			s.clusterID = ci.Cluster
			if LocalIP == "" {
				LocalIP = string(ci.Ip)
			}
			s.localServerAddr = fmt.Sprintf("%s:%v", LocalIP, s.port)
			if !util.IsIPV4(LocalIP) {
				log.LogErrorf("action[registerToMaster] got an invalid local ip(%v) from master(%v).",
					LocalIP, masterAddr)
				timer.Reset(2 * time.Second)
				continue
			}

			// register this data node on the master
			var nodeID uint64
			if nodeID, err = MasterClient.NodeAPI().AddDataNode(fmt.Sprintf("%s:%v", LocalIP, s.port)); err != nil {
				log.LogErrorf("action[registerToMaster] cannot register this node to master[%v] err(%v).",
					masterAddr, err)
				timer.Reset(2 * time.Second)
				continue
			}
			exporter.RegistConsul(s.clusterID, ModuleName, cfg)
			s.nodeID = nodeID
			log.LogDebugf("register: register DataNode: nodeID(%v)", s.nodeID)
			return
		case <-s.stopC:
			timer.Stop()
			return
		}
	}
}

type DataNodeInfo struct {
	Addr                      string
	PersistenceDataPartitions []uint64
}

func (s *DataNode) checkLocalPartitionMatchWithMaster() (err error) {
	var convert = func(node *proto.DataNodeInfo) *DataNodeInfo {
		result := &DataNodeInfo{}
		result.Addr = node.Addr
		result.PersistenceDataPartitions = node.PersistenceDataPartitions
		return result
	}
	var dataNode *proto.DataNodeInfo
	for i := 0; i < 3; i++ {
		if dataNode, err = MasterClient.NodeAPI().GetDataNode(s.localServerAddr); err != nil {
			log.LogErrorf("checkLocalPartitionMatchWithMaster error %v", err)
			continue
		}
		break
	}
	dinfo := convert(dataNode)
	if len(dinfo.PersistenceDataPartitions) == 0 {
		return
	}
	lackPartitions := make([]uint64, 0)
	for _, partitionID := range dinfo.PersistenceDataPartitions {
		dp := s.space.Partition(partitionID)
		if dp == nil {
			lackPartitions = append(lackPartitions, partitionID)
		}
	}
	if len(lackPartitions) == 0 {
		return
	}
	err = fmt.Errorf("LackPartitions %v on datanode %v,datanode cannot start", lackPartitions, s.localServerAddr)
	log.LogErrorf(err.Error())
	return
}

func (s *DataNode) registerHandler() {
	http.HandleFunc("/disks", s.getDiskAPI)
	http.HandleFunc("/partitions", s.getPartitionsAPI)
	http.HandleFunc("/partition", s.getPartitionAPI)
	http.HandleFunc("/extent", s.getExtentAPI)
	http.HandleFunc("/block", s.getBlockCrcAPI)
	http.HandleFunc("/stats", s.getStatAPI)
	http.HandleFunc("/raftStatus", s.getRaftStatus)
}

func (s *DataNode) startTCPService() (err error) {
	log.LogInfo("Start: startTCPService")
	addr := fmt.Sprintf(":%v", s.port)
	l, err := net.Listen(NetworkProtocol, addr)
	log.LogDebugf("action[startTCPService] listen %v address(%v).", NetworkProtocol, addr)
	if err != nil {
		log.LogError("failed to listen, err:", err)
		return
	}
	s.tcpListener = l
	go func(ln net.Listener) {
		for {
			conn, err := ln.Accept()
			if err != nil {
				log.LogErrorf("action[startTCPService] failed to accept, err:%s", err.Error())
				break
			}
			log.LogDebugf("action[startTCPService] accept connection from %s.", conn.RemoteAddr().String())
			go s.serveConn(conn)
		}
	}(l)
	return
}

func (s *DataNode) stopTCPService() (err error) {
	if s.tcpListener != nil {

		s.tcpListener.Close()
		log.LogDebugf("action[stopTCPService] stop tcp service.")
	}
	return
}

func (s *DataNode) serveConn(conn net.Conn) {
	space := s.space
	space.Stats().AddConnection()
	c, _ := conn.(*net.TCPConn)
	c.SetKeepAlive(true)
	c.SetNoDelay(true)
	packetProcessor := repl.NewReplProtocol(c, s.Prepare, s.OperatePacket, s.Post)
	packetProcessor.ServerConn()
}

// Increase the disk error count by one.
func (s *DataNode) incDiskErrCnt(partitionID uint64, err error, flag uint8) {
	if err == nil {
		return
	}
	dp := s.space.Partition(partitionID)
	if dp == nil {
		return
	}
	d := dp.Disk()
	if d == nil {
		return
	}
	if !IsDiskErr(err.Error()) {
		return
	}
	if flag == WriteFlag {
		d.incWriteErrCnt()
	} else if flag == ReadFlag {
		d.incReadErrCnt()
	}
}

func IsDiskErr(errMsg string) bool {
	if strings.Contains(errMsg, syscall.EIO.Error()) || strings.Contains(errMsg, syscall.EROFS.Error()) {
		return true
	}

	return false
}<|MERGE_RESOLUTION|>--- conflicted
+++ resolved
@@ -45,9 +45,9 @@
 	ErrNoSpaceToCreatePartition = errors.New("No disk space to create a data partition")
 	ErrNewSpaceManagerFailed    = errors.New("Creater new space manager failed")
 
-	LocalIP ,serverPort     string
-	gConnPool    = util.NewConnectPool()
-	MasterClient = masterSDK.NewMasterClient(nil, false)
+	LocalIP, serverPort string
+	gConnPool           = util.NewConnectPool()
+	MasterClient        = masterSDK.NewMasterClient(nil, false)
 )
 
 const (
@@ -184,7 +184,7 @@
 	)
 	LocalIP = cfg.GetString(ConfigKeyLocalIP)
 	port = cfg.GetString(proto.ListenPort)
-	serverPort=port
+	serverPort = port
 	if regexpPort, err = regexp.Compile("^(\\d)+$"); err != nil {
 		return fmt.Errorf("Err:no port")
 	}
@@ -192,20 +192,11 @@
 		return fmt.Errorf("Err:port must string")
 	}
 	s.port = port
-<<<<<<< HEAD
-	masters := cfg.GetStringSlice(ConfigKeyMasterAddr)
-	if len(masters) == 0 {
-		return fmt.Errorf("invliad config %s", ConfigKeyMasterAddr)
-	}
-	for _, master := range masters {
-		MasterClient.AddNode(master)
-=======
-	if len(cfg.GetArray(proto.MasterAddr)) == 0 {
+	if len(cfg.GetSlice(proto.MasterAddr)) == 0 {
 		return fmt.Errorf("Err:masterAddr unavalid")
 	}
-	for _, ip := range cfg.GetArray(proto.MasterAddr) {
+	for _, ip := range cfg.GetSlice(proto.MasterAddr) {
 		MasterClient.AddNode(ip.(string))
->>>>>>> 4c72064c
 	}
 	s.cellName = cfg.GetString(ConfigKeyCell)
 	if s.cellName == "" {
@@ -219,7 +210,7 @@
 
 func (s *DataNode) startSpaceManager(cfg *config.Config) (err error) {
 	s.space = NewSpaceManager(s.cellName)
-	if err != nil || len(strings.TrimSpace(s.port)) == 0 {
+	if len(strings.TrimSpace(s.port)) == 0 {
 		err = ErrNewSpaceManagerFailed
 		return
 	}
