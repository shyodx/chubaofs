// Copyright 2018 The CFS Authors.
//
// Licensed under the Apache License, Version 2.0 (the "License");
// you may not use this file except in compliance with the License.
// You may obtain a copy of the License at
//
//     http://www.apache.org/licenses/LICENSE-2.0
//
// Unless required by applicable law or agreed to in writing, software
// distributed under the License is distributed on an "AS IS" BASIS,
// WITHOUT WARRANTIES OR CONDITIONS OF ANY KIND, either express or
// implied. See the License for the specific language governing
// permissions and limitations under the License.


/* TODO should we name it "packet_handler" ? */

package datanode

import (
	"bytes"
	"encoding/binary"
	"encoding/json"
	"fmt"
	"net"
	"strconv"
	"time"

	"strings"

	"github.com/juju/errors"
	"github.com/tiglabs/containerfs/master"
	"github.com/tiglabs/containerfs/proto"
	"github.com/tiglabs/containerfs/repl"
	"github.com/tiglabs/containerfs/storage"
	"github.com/tiglabs/containerfs/util"
	"github.com/tiglabs/containerfs/util/exporter"
	"github.com/tiglabs/containerfs/util/log"
	"github.com/tiglabs/raft"
	raftProto "github.com/tiglabs/raft/proto"
	"hash/crc32"
)

func (s *DataNode) OperatePacket(pkg *repl.Packet, c *net.TCPConn) (err error) {
	orgSize := pkg.Size
	key := fmt.Sprintf("%s_datanode_%s", s.clusterID, pkg.GetOpMsg())
	tpObject := exporter.RegistTp(key)
	start := time.Now().UnixNano()
	defer func() {
		resultSize := pkg.Size
		pkg.Size = orgSize
		if pkg.IsErrPacket() {
			err = fmt.Errorf("op[%v] error[%v]", pkg.GetOpMsg(), string(pkg.Data[:resultSize]))
			logContent := fmt.Sprintf("action[OperatePacket] %v.",
				pkg.LogMessage(pkg.GetOpMsg(), c.RemoteAddr().String(), start, err))
			log.LogErrorf(logContent)
		} else {
			logContent := fmt.Sprintf("action[OperatePacket] %v.",
				pkg.LogMessage(pkg.GetOpMsg(), c.RemoteAddr().String(), start, nil))
			switch pkg.Opcode {
			case proto.OpStreamRead, proto.OpRead, proto.OpExtentRepairRead:
				log.LogRead(logContent)
			case proto.OpWrite, proto.OpRandomWrite:
				log.LogWrite(logContent)
			default:
				log.LogInfo(logContent)
			}
		}
		pkg.Size = resultSize
		tpObject.CalcTp()
	}()
	switch pkg.Opcode {
	case proto.OpCreateExtent:
		s.handlePacketToCreateExtent(pkg)
	case proto.OpWrite:
<<<<<<< HEAD
		s.handleWrite(pkg)
	case proto.OpStreamRead:
		s.handleStreamRead(pkg, c, StreamRead)
	case proto.OpExtentRepairRead:
		s.handleStreamRead(pkg, c, RepairRead)
=======
		s.handleWritePacket(pkg)
	case proto.OpRead:
		s.handleReadPacket(pkg)
	case proto.OpStreamRead, proto.OpExtentRepairRead:
		s.handleStreamReadPacket(pkg, c)
>>>>>>> 94ca6a64
	case proto.OpMarkDelete:
		s.handleMarkDeletePacket(pkg)
	case proto.OpRandomWrite:
		s.handleRandomWritePacket(pkg)
	case proto.OpNotifyExtentRepair:
		s.handlePacketToNotifyExtentRepair(pkg)
	case proto.OpGetAllWatermarks:
		s.handlePacketToGetAllWatermarks(pkg)
	case proto.OpCreateDataPartition:
		s.handlePacketToCreateDataPartition(pkg)
	case proto.OpLoadDataPartition:
		s.handlePacketToLoadDataPartition(pkg)
	case proto.OpDeleteDataPartition:
		s.handlePacketToDeleteDataPartition(pkg)
	case proto.OpDataNodeHeartbeat:
		s.handleHeartbeatPacket(pkg)
	case proto.OpGetDataPartitionMetrics:
		s.handlePacketToGetDataPartitionMetrics(pkg)
	case proto.OpGetAppliedId:
		s.handlePacketToGetAppliedID(pkg)
	case proto.OpOfflineDataPartition:
		s.handlePacketToOfflineDataPartition(pkg)
	case proto.OpGetPartitionSize:
		s.handlePacketToGetPartitionSize(pkg)
	default:
		pkg.PackErrorBody(repl.ErrorUnknownOp.Error(), repl.ErrorUnknownOp.Error()+strconv.Itoa(int(pkg.Opcode)))
	}

	return
}

// Handle OpCreateExtent packet.
func (s *DataNode) handlePacketToCreateExtent(pkg *repl.Packet) {
	var err error
	defer func() {
		if err != nil {
			pkg.PackErrorBody(ActionCreateExtent, err.Error())
		} else {
			pkg.PackOkReply()
		}
	}()
	partition := pkg.Object.(*DataPartition)
	if partition.Available() <= 0 || partition.disk.Status == proto.ReadOnly {
		err = storage.ErrSyscallNoSpace
		return
	}
	var ino uint64
	if len(pkg.Data) >= 8 && pkg.Size >= 8 {
		ino = binary.BigEndian.Uint64(pkg.Data)
	}
	err = partition.ExtentStore().Create(pkg.ExtentID, ino)

	return
}

// Handle OpCreateDataPartition packet.
func (s *DataNode) handlePacketToCreateDataPartition(pkg *repl.Packet) {
	var (
		err   error
		bytes []byte
	)
	defer func() {
		if err != nil {
			pkg.PackErrorBody(ActionCreateDataPartition, err.Error())
		} else {
			pkg.PackOkReply()
		}
	}()
	task := &proto.AdminTask{}
	if err = json.Unmarshal(pkg.Data, task); err != nil {
		err = fmt.Errorf("cannnot unmashal adminTask")
		return
	}
	request := &proto.CreateDataPartitionRequest{}
	if task.OpCode != proto.OpCreateDataPartition {
		err = fmt.Errorf("from master Task[%v] failed,error unavali opcode(%v)", task.ToString(), task.OpCode)
		return
	}

	bytes, err = json.Marshal(task.Request)
	if err != nil {
		err = fmt.Errorf("from master Task[%v] cannot unmashal CreateDataPartition", task.ToString())
		return
	}
	if err = json.Unmarshal(bytes, request); err != nil {
		err = fmt.Errorf("from master Task[%v] cannot unmash CreateDataPartitionRequest struct", task.ToString())
		return
	}
	if _, err = s.space.CreatePartition(request); err != nil {
		err = fmt.Errorf("from master Task[%v] cannot create Partition err(%v)", task.ToString(), err)
		return
	}

	return
}

// Handle OpHeartbeat packet.
func (s *DataNode) handleHeartbeatPacket(pkg *repl.Packet) {
	var (
		data []byte
		err  error
	)
	task := &proto.AdminTask{}
	err = json.Unmarshal(pkg.Data, task)
	defer func() {
		if err != nil {
			pkg.PackErrorBody(ActionCreateDataPartition, err.Error())
		} else {
			pkg.PackOkReply()
		}
	}()
	if err != nil {
		return
	}
	request := &proto.HeartBeatRequest{}

	// TODO there should be a better way to initialize a heartbeat response
	response := &proto.DataNodeHeartBeatResponse{}
	s.buildHeartBeatResponse(response)

	if task.OpCode == proto.OpDataNodeHeartbeat {
		bytes, _ := json.Marshal(task.Request)
		json.Unmarshal(bytes, request)
		response.Status = proto.TaskSuccess
		MasterHelper.AddNode(request.MasterAddr)
	} else {
		response.Status = proto.TaskFailed
		err = fmt.Errorf("illegal opcode")
		response.Result = err.Error()
	}
	task.Response = response
	if data, err = json.Marshal(task); err != nil {
		return
	}
	_, err = MasterHelper.Request("POST", master.GetDataNodeTaskResponse, nil, data)
	if err != nil {
		err = errors.Annotatef(err, "heartbeat to master(%v) failed.", request.MasterAddr)
		return
	}
}

// Handle OpDeleteDataPartition packet.
func (s *DataNode) handlePacketToDeleteDataPartition(pkg *repl.Packet) {
	task := &proto.AdminTask{}
	err := json.Unmarshal(pkg.Data, task)
	defer func() {
		if err != nil {
			pkg.PackErrorBody(ActionDeleteDataPartition, err.Error())
		} else {
			pkg.PackOkReply()
		}
	}()
	if err != nil {
		return
	}
	request := &proto.DeleteDataPartitionRequest{}
	response := &proto.DeleteDataPartitionResponse{}
	if task.OpCode == proto.OpDeleteDataPartition {
		bytes, _ := json.Marshal(task.Request)
		err = json.Unmarshal(bytes, request)
		if err != nil {
			response.PartitionId = uint64(request.PartitionId)
			response.Status = proto.TaskFailed
			response.Result = err.Error()
		} else {
			s.space.DeletePartition(request.PartitionId)
			response.PartitionId = uint64(request.PartitionId)
			response.Status = proto.TaskSuccess
		}
	} else {
		response.PartitionId = uint64(request.PartitionId)
		response.Status = proto.TaskFailed
		response.Result = "illegal opcode "
		err = fmt.Errorf("illegal opcode ")
	}
	task.Response = response
	data, _ := json.Marshal(task)
	_, err = MasterHelper.Request("POST", master.GetDataNodeTaskResponse, nil, data)
	if err != nil {
		err = errors.Annotatef(err, "delete DataPartition failed,partitionID(%v)", request.PartitionId)
		log.LogErrorf("action[handlePacketToDeleteDataPartition] err(%v).", err)
	}
	log.LogInfof(fmt.Sprintf("action[handlePacketToDeleteDataPartition] %v error(%v)", request.PartitionId, string(data)))

}

// Handle OpLoadDataPartition packet.
func (s *DataNode) handlePacketToLoadDataPartition(pkg *repl.Packet) {
	task := &proto.AdminTask{}
	err := json.Unmarshal(pkg.Data, task)
	defer func() {
		if err != nil {
			pkg.PackErrorBody(ActionLoadDataPartition, err.Error())
		} else {
			pkg.PackOkReply()
		}
	}()
	if err != nil {
		return
	}
	request := &proto.LoadDataPartitionRequest{}
	response := &proto.LoadDataPartitionResponse{}
	if task.OpCode == proto.OpLoadDataPartition {
		bytes, _ := json.Marshal(task.Request)
		json.Unmarshal(bytes, request)
		dp := s.space.Partition(request.PartitionId)
		if dp == nil {
			response.Status = proto.TaskFailed
			response.PartitionId = uint64(request.PartitionId)
			err = fmt.Errorf(fmt.Sprintf("DataPartition(%v) not found", request.PartitionId))
			response.Result = err.Error()
		} else {
			response = dp.Load()
			response.PartitionId = uint64(request.PartitionId)
			response.Status = proto.TaskSuccess
		}
	} else {
		response.PartitionId = uint64(request.PartitionId)
		response.Status = proto.TaskFailed
		err = fmt.Errorf("illegal opcode")
		response.Result = err.Error()
	}
	task.Response = response
	data, err := json.Marshal(task)
	if err != nil {
		response.PartitionId = uint64(request.PartitionId)
		response.Status = proto.TaskFailed
		response.Result = err.Error()
		err = fmt.Errorf("from master Task(%v) failed,error(%v)", task.ToString(), response.Result)
	}
	_, err = MasterHelper.Request("POST", master.GetDataNodeTaskResponse, nil, data)
	if err != nil {
		err = errors.Annotatef(err, "load DataPartition failed,partitionID(%v)", request.PartitionId)
		log.LogError(errors.ErrorStack(err))
	}
}

// Handle OpMarkDelete packet.
func (s *DataNode) handleMarkDeletePacket(pkg *repl.Packet) {
	var (
		err error
	)
	partition := pkg.Object.(*DataPartition)
	if pkg.ExtentType == proto.TinyExtentType {
		ext := new(proto.ExtentKey)
		err = json.Unmarshal(pkg.Data, ext)
		if err == nil {
			err = partition.ExtentStore().MarkDelete(pkg.ExtentID, int64(ext.ExtentOffset), int64(ext.Size))
		}
	} else {
		err = partition.ExtentStore().MarkDelete(pkg.ExtentID, 0, 0)
	}
	if err != nil {
		pkg.PackErrorBody(ActionMarkDel, err.Error())
	} else {
		pkg.PackOkReply()
	}

	return
}

// Handle OpWrite packet.
func (s *DataNode) handleWritePacket(pkg *repl.Packet) {
	var err error
	defer func() {
		if err != nil {
			pkg.PackErrorBody(ActionWrite, err.Error())
		} else {
			pkg.PackOkReply()
		}
	}()
	partition := pkg.Object.(*DataPartition)
	if partition.Available() <= 0 || partition.disk.Status == proto.ReadOnly {
		err = storage.ErrSyscallNoSpace
		return
	}
<<<<<<< HEAD
	store := partition.GetStore()
	if pkg.Size <= util.BlockSize {
		err = store.Write(pkg.ExtentID, pkg.ExtentOffset, int64(pkg.Size), pkg.Data, pkg.CRC)
	} else {
		size := pkg.Size
		offset := 0
		for size > 0 {
			if size <= 0 {
				break
			}
			currSize := util.Min(int(size), util.BlockSize)
			data := pkg.Data[offset: offset+currSize]
			crc := crc32.ChecksumIEEE(data)
			err = store.Write(pkg.ExtentID, pkg.ExtentOffset+int64(offset), int64(currSize), data, crc)
			if err != nil {
				break
			}
			size -= uint32(currSize)
			offset += currSize
		}
	}

=======
	err = partition.ExtentStore().Write(pkg.ExtentID, pkg.ExtentOffset, int64(pkg.Size), pkg.Data, pkg.CRC)
>>>>>>> 94ca6a64
	s.addDiskErrs(pkg.PartitionID, err, WriteFlag)
	if err == nil && pkg.Opcode == proto.OpWrite && pkg.Size == util.BlockSize {
		proto.Buffers.Put(pkg.Data)
	}
	return
}

func (s *DataNode) handleRandomWritePacket(pkg *repl.Packet) {
	var err error
	defer func() {
		if err != nil {
			pkg.PackErrorBody(ActionWrite, err.Error())
		} else {
			pkg.PackOkReply()
		}
	}()
	partition := pkg.Object.(*DataPartition)
	_, isLeader := partition.IsRaftLeader()
	if !isLeader {
		err = storage.ErrNotLeader
		return
	}
	err = partition.RandomWriteSubmit(pkg)
	if err != nil && strings.Contains(err.Error(), raft.ErrNotLeader.Error()) {
		err = storage.ErrNotLeader
		return
	}

	if err == nil && pkg.ResultCode != proto.OpOk {
		err = storage.ErrorAgain
		return
	}

<<<<<<< HEAD
	if err == nil && pkg.Opcode == proto.OpRandomWrite && pkg.Size == util.BlockSize {
		proto.Buffers.Put(pkg.Data)
=======
// Handle OpRead packet.
func (s *DataNode) handleReadPacket(pkg *repl.Packet) {
	pkg.Data = make([]byte, pkg.Size)
	var err error
	partition := pkg.Object.(*DataPartition)
	pkg.CRC, err = partition.ExtentStore().Read(pkg.ExtentID, pkg.ExtentOffset, int64(pkg.Size), pkg.Data)
	s.addDiskErrs(pkg.PartitionID, err, ReadFlag)
	if err == nil {
		pkg.ResultCode = proto.OpOk
		pkg.Arglen = 0
	} else {
		pkg.PackErrorBody(ActionRead, err.Error())
>>>>>>> 94ca6a64
	}
}

// Handle OpStreamRead packet.
<<<<<<< HEAD
func (s *DataNode) handleStreamRead(pkg *repl.Packet, connect net.Conn, isRepairRead bool) {
=======
// TODO should we call it streaming read?
func (s *DataNode) handleStreamReadPacket(pkg *repl.Packet, connect net.Conn) {
>>>>>>> 94ca6a64
	var (
		err error
	)
	partition := pkg.Object.(*DataPartition)
	if !isRepairRead {
		err = partition.RandomPartitionReadCheck(pkg, connect)
		if err != nil {
			err = fmt.Errorf(pkg.LogMessage(ActionStreamRead, connect.RemoteAddr().String(),
				pkg.StartT, err))
			log.LogErrorf(err.Error())
			pkg.PackErrorBody(ActionStreamRead, err.Error())
			pkg.WriteToConn(connect)
			return
		}
	}

	needReplySize := pkg.Size
	offset := pkg.ExtentOffset
	store := partition.ExtentStore()
	exporterKey := fmt.Sprintf("%s_datanode_%s", s.clusterID, "Read")
	reply := repl.NewStreamReadResponsePacket(pkg.ReqID, pkg.PartitionID, pkg.ExtentID)
	reply.StartT = time.Now().UnixNano()
	for {
		if needReplySize <= 0 {
			break
		}
		err = nil
		currReadSize := uint32(util.Min(int(needReplySize), util.ReadBlockSize))
		if currReadSize == util.ReadBlockSize {
			reply.Data, _ = proto.Buffers.Get(util.ReadBlockSize)
		} else {
			reply.Data = make([]byte, currReadSize)
		}
		tpObject := exporter.RegistTp(exporterKey)
		reply.ExtentOffset = offset
		reply.CRC, err = store.Read(reply.ExtentID, offset, int64(currReadSize), reply.Data, isRepairRead)
		tpObject.CalcTp()
		if err != nil {
			reply.PackErrorBody(ActionStreamRead, err.Error())
			pkg.PackErrorBody(ActionStreamRead, err.Error())
			if err = reply.WriteToConn(connect); err != nil {
				err = fmt.Errorf(reply.LogMessage(ActionStreamRead, connect.RemoteAddr().String(),
					reply.StartT, err))
				log.LogErrorf(err.Error())
			}
			return
		}
		reply.Size = uint32(currReadSize)
		reply.ResultCode = proto.OpOk
		if err = reply.WriteToConn(connect); err != nil {
			err = fmt.Errorf(reply.LogMessage(ActionStreamRead, connect.RemoteAddr().String(),
				reply.StartT, err))
			pkg.PackErrorBody(ActionStreamRead, err.Error())
			log.LogErrorf(err.Error())
			return
		}
		needReplySize -= currReadSize
		offset += int64(currReadSize)
		if currReadSize == util.ReadBlockSize {
			proto.Buffers.Put(reply.Data)
		}
	}
	pkg.PackOkReply()

	return
}

// Handle OpExtentStoreGetAllWaterMark packet.
func (s *DataNode) handlePacketToGetAllWatermarks(pkg *repl.Packet) {
	var (
		buf       []byte
		fInfoList []*storage.ExtentInfo
		err       error
	)
	partition := pkg.Object.(*DataPartition)
	store := partition.ExtentStore()
	if pkg.ExtentType == proto.NormalExtentType {
		fInfoList, err = store.GetAllWatermarks(storage.GetStableExtentFilter())
	} else {
		extents := make([]uint64, 0)
		err = json.Unmarshal(pkg.Data, &extents)
		if err == nil {
			fInfoList, err = store.GetAllWatermarks(storage.GetStableTinyExtentFilter(extents))
		}
	}
	if err != nil {
		pkg.PackErrorBody(ActionGetAllExtentWaterMarker, err.Error())
	} else {
		buf, err = json.Marshal(fInfoList)
		pkg.PackOkWithBody(buf)
	}
	return
}

// Handle OpNotifyExtentRepair packet.
func (s *DataNode) handlePacketToNotifyExtentRepair(pkg *repl.Packet) {
	var (
		err error
	)
	partition := pkg.Object.(*DataPartition)
	mf := new(DataPartitionRepairTask)
	err = json.Unmarshal(pkg.Data, mf)
	if err != nil {
		pkg.PackErrorBody(ActionRepair, err.Error())
		return
	}
	partition.DoExtentStoreRepair(mf)
	pkg.PackOkReply()
	return
}

func (s *DataNode) handlePacketToGetDataPartitionMetrics(pkg *repl.Packet) {
	partition := pkg.Object.(*DataPartition)
	dp := partition
	data, err := json.Marshal(dp.runtimeMetrics)
	if err != nil {
		pkg.PackErrorBody(ActionGetDataPartitionMetrics, err.Error())
		return
	}

	pkg.PackOkWithBody(data)
	return
}

// Handle OpGetAllWatermark packet.
func (s *DataNode) handlePacketToGetAppliedID(pkg *repl.Packet) {
	partition := pkg.Object.(*DataPartition)
	minAppliedID := binary.BigEndian.Uint64(pkg.Data)
	if minAppliedID > 0 {
		partition.SetMinAppliedID(minAppliedID)
	}

	//return current appliedID
	appliedID := partition.GetAppliedID()

	log.LogDebugf("[updateMaxMinAppliedID] handlePacketToGetAppliedID partition=%v minAppId=%v curAppId=%v",
		partition.ID(), minAppliedID, appliedID)

	buf := make([]byte, 8)
	binary.BigEndian.PutUint64(buf, appliedID)
	pkg.PackOkWithBody(buf)
	return
}

func (s *DataNode) handlePacketToGetPartitionSize(pkg *repl.Packet) {
	partition := pkg.Object.(*DataPartition)
	usedSize := partition.extentStore.StoreSize()

	buf := make([]byte, 8)
	binary.BigEndian.PutUint64(buf, uint64(usedSize))
	pkg.PackOkWithBody(buf)

	return
}

// TODO find a better name
func (s *DataNode) handlePacketToOfflineDataPartition(pkg *repl.Packet) {
	var (
		err          error
		reqData      []byte
		isRaftLeader bool
		req          = &proto.DataPartitionOfflineRequest{}
	)

	defer func() {
		if err != nil {
			pkg.PackErrorBody(ActionOfflinePartition, err.Error())
		}
	}()

	adminTask := &proto.AdminTask{}
	decode := json.NewDecoder(bytes.NewBuffer(pkg.Data))
	decode.UseNumber()
	if err := decode.Decode(adminTask); err != nil {
		return
	}

	log.LogDebugf("[opOfflineDataPartition] received task: %v", adminTask)
	reqData, err = json.Marshal(adminTask.Request)
	if err != nil {
		return
	}
	if err = json.Unmarshal(reqData, req); err != nil {
		return
	}
	dp := s.space.Partition(req.PartitionId)
	if err != nil {
		return
	}

	isRaftLeader, err = s.forwardToRaftLeader(dp, pkg)
	if !isRaftLeader {
		return
	}

	pkg.PackOkReply()

	resp := proto.DataPartitionOfflineResponse{
		PartitionId: req.PartitionId,
		Status:      proto.TaskFailed,
	}
	if req.AddPeer.ID == req.RemovePeer.ID {
		err = errors.Errorf("[opOfflineDataPartition]: AddPeer[%v] same withRemovePeer[%v]", req.AddPeer, req.RemovePeer)
		resp.Result = err.Error()
		goto end
	}

	_, err = dp.ChangeRaftMember(raftProto.ConfAddNode, raftProto.Peer{ID: req.AddPeer.ID}, reqData)
	if err != nil {
		resp.Result = err.Error()
		log.LogErrorf(fmt.Sprintf("[opOfflineDataPartition]: AddNode[%v] err[%v]", req.AddPeer, err))
		goto end
	}
	_, err = dp.ChangeRaftMember(raftProto.ConfRemoveNode, raftProto.Peer{ID: req.RemovePeer.ID}, reqData)
	if err != nil {
		resp.Result = err.Error()
		log.LogErrorf(fmt.Sprintf("[opOfflineDataPartition]: RemoveNode[%v] err[%v]", req.RemovePeer, err))
		goto end
	}
	resp.Status = proto.TaskSuccess
end:
	adminTask.Request = nil
	adminTask.Response = resp

	data, _ := json.Marshal(adminTask)
	_, err = MasterHelper.Request("POST", master.GetDataNodeTaskResponse, nil, data)
	if err != nil {
		err = errors.Annotatef(err, "opOfflineDataPartition failed, partitionID(%v)", resp.PartitionId)
		log.LogError(errors.ErrorStack(err))
		return
	}

	log.LogDebugf("[opOfflineDataPartition]: the end %v", adminTask)
	return
}

func (s *DataNode) forwardToRaftLeader(dp *DataPartition, p *repl.Packet) (ok bool, err error) {
	var (
		conn       *net.TCPConn
		leaderAddr string
	)

	if leaderAddr, ok = dp.IsRaftLeader(); ok {
		return
	}

	// return ErrNoLeader if leaderAddr is nil
	if leaderAddr == "" {
		err = storage.ErrNoLeader
		return
	}

	// forward the packet to the leader if local one is not the leader
	conn, err = gConnPool.GetConnect(leaderAddr)
	if err != nil {
		gConnPool.PutConnect(conn, true)
		return
	}

	err = p.WriteToConn(conn)
	if err != nil {
		gConnPool.PutConnect(conn, true)
		return
	}

	if err = p.ReadFromConn(conn, proto.NoReadDeadlineTime); err != nil {
		gConnPool.PutConnect(conn, true)
		return
	}

	gConnPool.PutConnect(conn, true)

	return
}<|MERGE_RESOLUTION|>--- conflicted
+++ resolved
@@ -1,4 +1,4 @@
-// Copyright 2018 The CFS Authors.
+// Copyright 2018 The Container File System Authors.
 //
 // Licensed under the Apache License, Version 2.0 (the "License");
 // you may not use this file except in compliance with the License.
@@ -73,19 +73,13 @@
 	case proto.OpCreateExtent:
 		s.handlePacketToCreateExtent(pkg)
 	case proto.OpWrite:
-<<<<<<< HEAD
-		s.handleWrite(pkg)
+		s.handleWritePacket(pkg)
+	//case proto.OpRead:
+	//	s.handleReadPacket(pkg)
 	case proto.OpStreamRead:
-		s.handleStreamRead(pkg, c, StreamRead)
+		s.handleStreamReadPacket(pkg, c, StreamRead)
 	case proto.OpExtentRepairRead:
-		s.handleStreamRead(pkg, c, RepairRead)
-=======
-		s.handleWritePacket(pkg)
-	case proto.OpRead:
-		s.handleReadPacket(pkg)
-	case proto.OpStreamRead, proto.OpExtentRepairRead:
-		s.handleStreamReadPacket(pkg, c)
->>>>>>> 94ca6a64
+		s.handleStreamReadPacket(pkg, c, RepairRead)
 	case proto.OpMarkDelete:
 		s.handleMarkDeletePacket(pkg)
 	case proto.OpRandomWrite:
@@ -362,8 +356,7 @@
 		err = storage.ErrSyscallNoSpace
 		return
 	}
-<<<<<<< HEAD
-	store := partition.GetStore()
+	store := partition.ExtentStore()
 	if pkg.Size <= util.BlockSize {
 		err = store.Write(pkg.ExtentID, pkg.ExtentOffset, int64(pkg.Size), pkg.Data, pkg.CRC)
 	} else {
@@ -385,9 +378,6 @@
 		}
 	}
 
-=======
-	err = partition.ExtentStore().Write(pkg.ExtentID, pkg.ExtentOffset, int64(pkg.Size), pkg.Data, pkg.CRC)
->>>>>>> 94ca6a64
 	s.addDiskErrs(pkg.PartitionID, err, WriteFlag)
 	if err == nil && pkg.Opcode == proto.OpWrite && pkg.Size == util.BlockSize {
 		proto.Buffers.Put(pkg.Data)
@@ -421,33 +411,14 @@
 		return
 	}
 
-<<<<<<< HEAD
 	if err == nil && pkg.Opcode == proto.OpRandomWrite && pkg.Size == util.BlockSize {
 		proto.Buffers.Put(pkg.Data)
-=======
-// Handle OpRead packet.
-func (s *DataNode) handleReadPacket(pkg *repl.Packet) {
-	pkg.Data = make([]byte, pkg.Size)
-	var err error
-	partition := pkg.Object.(*DataPartition)
-	pkg.CRC, err = partition.ExtentStore().Read(pkg.ExtentID, pkg.ExtentOffset, int64(pkg.Size), pkg.Data)
-	s.addDiskErrs(pkg.PartitionID, err, ReadFlag)
-	if err == nil {
-		pkg.ResultCode = proto.OpOk
-		pkg.Arglen = 0
-	} else {
-		pkg.PackErrorBody(ActionRead, err.Error())
->>>>>>> 94ca6a64
 	}
 }
 
 // Handle OpStreamRead packet.
-<<<<<<< HEAD
-func (s *DataNode) handleStreamRead(pkg *repl.Packet, connect net.Conn, isRepairRead bool) {
-=======
 // TODO should we call it streaming read?
-func (s *DataNode) handleStreamReadPacket(pkg *repl.Packet, connect net.Conn) {
->>>>>>> 94ca6a64
+func (s *DataNode) handleStreamReadPacket(pkg *repl.Packet, connect net.Conn, isRepairRead bool) {
 	var (
 		err error
 	)
