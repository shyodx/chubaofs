--- conflicted
+++ resolved
@@ -1,4 +1,4 @@
-// Copyright 2018 The CFS Authors.
+// Copyright 2018 The Container File System Authors.
 //
 // Licensed under the Apache License, Version 2.0 (the "License");
 // you may not use this file except in compliance with the License.
@@ -90,15 +90,9 @@
 
 // TODO needs some explanation here
 func (s *DataNode) addExtentInfo(pkg *repl.Packet) error {
-<<<<<<< HEAD
-	store := pkg.Object.(*DataPartition).GetStore()
-	if isLeaderPacket(pkg) && pkg.ExtentMode == proto.TinyExtentMode && isWriteOperation(pkg) {
-		extentID, err := store.GetAvaliTinyExtent() // GetConnect a valid tinyExtentId
-=======
 	store := pkg.Object.(*DataPartition).ExtentStore()
-	if isLeaderPacket(pkg) && pkg.ExtentType == proto.TinyExtentType {
+	if isLeaderPacket(pkg) && pkg.ExtentType == proto.TinyExtentType && isWriteOperation(pkg) {
 		extentID, err := store.GetGoodTinyExtent()
->>>>>>> 94ca6a64
 		if err != nil {
 			return err
 		}
