// Copyright 2018 The Chubao Authors.
//
// Licensed under the Apache License, Version 2.0 (the "License");
// you may not use this file except in compliance with the License.
// You may obtain a copy of the License at
//
//     http://www.apache.org/licenses/LICENSE-2.0
//
// Unless required by applicable law or agreed to in writing, software
// distributed under the License is distributed on an "AS IS" BASIS,
// WITHOUT WARRANTIES OR CONDITIONS OF ANY KIND, either express or
// implied. See the License for the specific language governing
// permissions and limitations under the License.

package proto

import (
	"bytes"
	"encoding/binary"
	"errors"
	"fmt"
<<<<<<< HEAD
	"io"
=======
	"hash/crc32"
>>>>>>> 5330cf5b

	"github.com/chubaofs/chubaofs/util/btree"
	"github.com/chubaofs/chubaofs/util/log"
)

var (
	ExtentKeyHeader       = []byte("EKV2")
	ExtentKeyHeaderSize   = len(ExtentKeyHeader)
	ExtentLength          = 40
	ExtentKeyChecksumSize = 4
	ExtentV2Length        = ExtentKeyHeaderSize + ExtentLength + ExtentKeyChecksumSize
	InvalidKey            = errors.New("invalid key error")
	InvalidKeyHeader      = errors.New("invalid extent v2 key header error")
	InvalidKeyCheckSum    = errors.New("invalid extent v2 key checksum error")
)

// ExtentKey defines the extent key struct.
type ExtentKey struct {
	FileOffset   uint64
	PartitionId  uint64
	ExtentId     uint64
	ExtentOffset uint64
	Size         uint32
	CRC          uint32
}

// String returns the string format of the extentKey.
func (k ExtentKey) String() string {
	return fmt.Sprintf("ExtentKey{FileOffset(%v),Partition(%v),ExtentID(%v),ExtentOffset(%v),Size(%v),CRC(%v)}", k.FileOffset, k.PartitionId, k.ExtentId, k.ExtentOffset, k.Size, k.CRC)
}

// Less defines the less comparator.
func (k *ExtentKey) Less(than btree.Item) bool {
	that := than.(*ExtentKey)
	return k.FileOffset < that.FileOffset
}

// Marshal marshals the extent key.
func (k *ExtentKey) Copy() btree.Item {
	return k
}

func (k *ExtentKey) Marshal() (m string) {
	return fmt.Sprintf("%v_%v_%v_%v_%v_%v", k.FileOffset, k.PartitionId, k.ExtentId, k.ExtentOffset, k.Size, k.CRC)
}

// MarshalBinary marshals the binary format of the extent key.
func (k *ExtentKey) MarshalBinary() ([]byte, error) {
	buf := bytes.NewBuffer(make([]byte, 0, ExtentLength))
	if err := binary.Write(buf, binary.BigEndian, k.FileOffset); err != nil {
		return nil, err
	}
	if err := binary.Write(buf, binary.BigEndian, k.PartitionId); err != nil {
		return nil, err
	}
	if err := binary.Write(buf, binary.BigEndian, k.ExtentId); err != nil {
		return nil, err
	}
	if err := binary.Write(buf, binary.BigEndian, k.ExtentOffset); err != nil {
		return nil, err
	}
	if err := binary.Write(buf, binary.BigEndian, k.Size); err != nil {
		return nil, err
	}
	if err := binary.Write(buf, binary.BigEndian, k.CRC); err != nil {
		return nil, err
	}
	return buf.Bytes(), nil
}

func (k *ExtentKey) WriteTo(writer io.Writer) (err error) {
	if err = binary.Write(writer, binary.BigEndian, k.FileOffset); err != nil {
		return
	}
	if err = binary.Write(writer, binary.BigEndian, k.PartitionId); err != nil {
		return
	}
	if err = binary.Write(writer, binary.BigEndian, k.ExtentId); err != nil {
		return
	}
	if err = binary.Write(writer, binary.BigEndian, k.ExtentOffset); err != nil {
		return
	}
	if err = binary.Write(writer, binary.BigEndian, k.Size); err != nil {
		return
	}
	if err = binary.Write(writer, binary.BigEndian, k.CRC); err != nil {
		return
	}
	return
}

// UnmarshalBinary unmarshals the binary format of the extent key.
func (k *ExtentKey) UnmarshalBinary(buf *bytes.Buffer) (err error) {
	if err = binary.Read(buf, binary.BigEndian, &k.FileOffset); err != nil {
		return
	}
	if err = binary.Read(buf, binary.BigEndian, &k.PartitionId); err != nil {
		return
	}
	if err = binary.Read(buf, binary.BigEndian, &k.ExtentId); err != nil {
		return
	}
	if err = binary.Read(buf, binary.BigEndian, &k.ExtentOffset); err != nil {
		return
	}
	if err = binary.Read(buf, binary.BigEndian, &k.Size); err != nil {
		return
	}
	if err = binary.Read(buf, binary.BigEndian, &k.CRC); err != nil {
		return
	}
	return
}

func (k *ExtentKey) CheckSum() uint32 {
	sign := crc32.NewIEEE()
	buf, err := k.MarshalBinary()
	if err != nil {
		log.LogErrorf("[ExtentKey] extentKey %v CRC32 error: %v", k, err)
		return 0
	}
	sign.Write(buf)

	return sign.Sum32()
}

// marshal extentkey to []bytes with v2 of magic head
func (k *ExtentKey) MarshalBinaryWithCheckSum() ([]byte, error) {
	buf := bytes.NewBuffer(make([]byte, 0, ExtentV2Length))
	if err := binary.Write(buf, binary.BigEndian, ExtentKeyHeader); err != nil {
		return nil, err
	}
	if err := binary.Write(buf, binary.BigEndian, k.FileOffset); err != nil {
		return nil, err
	}
	if err := binary.Write(buf, binary.BigEndian, k.PartitionId); err != nil {
		return nil, err
	}
	if err := binary.Write(buf, binary.BigEndian, k.ExtentId); err != nil {
		return nil, err
	}
	if err := binary.Write(buf, binary.BigEndian, k.ExtentOffset); err != nil {
		return nil, err
	}
	if err := binary.Write(buf, binary.BigEndian, k.Size); err != nil {
		return nil, err
	}
	if err := binary.Write(buf, binary.BigEndian, k.CRC); err != nil {
		return nil, err
	}
	if err := binary.Write(buf, binary.BigEndian, k.CheckSum()); err != nil {
		return nil, err
	}
	return buf.Bytes(), nil
}

// unmarshal extentkey from bytes.Buffer with checksum
func (k *ExtentKey) UnmarshalBinaryWithCheckSum(buf *bytes.Buffer) (err error) {
	var checksum uint32
	magic := make([]byte, ExtentKeyHeaderSize)
	if err = binary.Read(buf, binary.BigEndian, magic); err != nil {
		return
	}
	if r := bytes.Compare(magic, ExtentKeyHeader); r != 0 {
		err = InvalidKeyHeader
		return
	}
	if err = binary.Read(buf, binary.BigEndian, &k.FileOffset); err != nil {
		return
	}
	if err = binary.Read(buf, binary.BigEndian, &k.PartitionId); err != nil {
		return
	}
	if err = binary.Read(buf, binary.BigEndian, &k.ExtentId); err != nil {
		return
	}
	if err = binary.Read(buf, binary.BigEndian, &k.ExtentOffset); err != nil {
		return
	}
	if err = binary.Read(buf, binary.BigEndian, &k.Size); err != nil {
		return
	}
	if err = binary.Read(buf, binary.BigEndian, &k.CRC); err != nil {
		return
	}
	if err = binary.Read(buf, binary.BigEndian, &checksum); err != nil {
		return
	}
	if k.CheckSum() != checksum {
		err = InvalidKeyCheckSum
		return
	}

	return
}

// TODO remove
func (k *ExtentKey) UnMarshal(m string) (err error) {
	_, err = fmt.Sscanf(m, "%v_%v_%v_%v_%v_%v", &k.FileOffset, &k.PartitionId, &k.ExtentId, &k.ExtentOffset, &k.Size, &k.CRC)
	return
}

// TODO remove
func (k *ExtentKey) GetExtentKey() (m string) {
	return fmt.Sprintf("%v_%v_%v_%v_%v", k.PartitionId, k.FileOffset, k.ExtentId, k.ExtentOffset, k.Size)
}

type TinyExtentDeleteRecord struct {
	FileOffset   uint64
	PartitionId  uint64
	ExtentId     uint64
	ExtentOffset uint64
	Size         uint32
	CRC          uint32
}<|MERGE_RESOLUTION|>--- conflicted
+++ resolved
@@ -19,14 +19,10 @@
 	"encoding/binary"
 	"errors"
 	"fmt"
-<<<<<<< HEAD
-	"io"
-=======
-	"hash/crc32"
->>>>>>> 5330cf5b
-
 	"github.com/chubaofs/chubaofs/util/btree"
 	"github.com/chubaofs/chubaofs/util/log"
+	"hash/crc32"
+	"io"
 )
 
 var (
