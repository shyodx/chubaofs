--- conflicted
+++ resolved
@@ -38,14 +38,11 @@
 	replicaNumKey         = "replicaNum"
 	followerReadKey       = "followerRead"
 	authenticateKey       = "authenticate"
-<<<<<<< HEAD
 	akKey                 = "ak"
 	skKey                 = "sk"
 	targetKey             = "targetak"
-=======
 	zoneNameKey           = "zoneName"
 	crossZoneKey          = "crossZone"
->>>>>>> 066bc13a
 )
 
 const (
@@ -117,19 +114,16 @@
 	opSyncAddNodeSet           uint32 = 0x12
 	opSyncUpdateNodeSet        uint32 = 0x13
 	opSyncBatchPut             uint32 = 0x14
-<<<<<<< HEAD
-	opSyncAddAKPolicy          uint32 = 0x15
-	opSyncDeleteAKPolicy       uint32 = 0x16
-	opSyncUpdateAKPolicy       uint32 = 0x17
-	opSyncAddUserAK            uint32 = 0x18
-	opSyncDeleteUserAK         uint32 = 0x19
-	opSyncAddVolAK             uint32 = 0x1A
-	opSyncDeleteVolAK          uint32 = 0x1B
-	opSyncUpdateVolAK          uint32 = 0x1C
-=======
 	opSyncUpdateDataNode       uint32 = 0x15
 	opSyncUpdateMetaNode       uint32 = 0x16
->>>>>>> 066bc13a
+	opSyncAddAKPolicy          uint32 = 0x17
+	opSyncDeleteAKPolicy       uint32 = 0x18
+	opSyncUpdateAKPolicy       uint32 = 0x19
+	opSyncAddUserAK            uint32 = 0x1A
+	opSyncDeleteUserAK         uint32 = 0x1B
+	opSyncAddVolAK             uint32 = 0x1C
+	opSyncDeleteVolAK          uint32 = 0x1D
+	opSyncUpdateVolAK          uint32 = 0x1E
 )
 
 const (
